<<<<<<< HEAD
"""Wrapper for running the packaged CLI."""

from fun_with_maps.cli import cli

if __name__ == "__main__":  # pragma: no cover - thin wrapper
=======
#!/usr/bin/env python3
# flake8: noqa
"""
CLI application for geographic data operations.
"""

import csv
import os
import sys
from io import StringIO

import click

sys.path.append(
    os.path.dirname(os.path.dirname(os.path.abspath(__file__)))
)  # noqa: E402
from fun_with_maps.analysis.voronoi_analysis import get_admin1_capitals
from fun_with_maps.core.closest_country import find_multiple_closest_countries
from fun_with_maps.core.country_analysis import (
    get_available_countries,
    get_country_polygon,
)
from fun_with_maps.core.map_fetcher import fetch_world_map


@click.group()
def cli():
    """Geographic data CLI tool."""
    pass


@cli.command("list-countries")
def list_countries_cmd():
    """List all available countries."""
    world_map = fetch_world_map(resolution="low")
    if world_map is None:
        click.echo("Failed to load world map", err=True)
        sys.exit(1)

    countries = get_available_countries(world_map) or []
    for name in countries:
        click.echo(name)


@cli.command("get-admin1-capitals")
@click.argument("country")
def get_admin1_capitals_cmd(country):
    """
    Get admin-1 capital cities for a given country.

    Returns CSV with name, lat, long for each capital city.

    Args:
        COUNTRY: Name of the country to get capitals for
    """
    try:
        # Get the capitals data
        capitals_gdf = get_admin1_capitals(country)

        # Check if any capitals were found
        if capitals_gdf.empty:
            click.echo(f"The country '{country}' was not found", err=True)
            sys.exit(1)

        # Create CSV output
        output = StringIO()
        writer = csv.writer(output)

        # Write header
        writer.writerow(["name", "lat", "long"])

        # Write data rows
        for idx, row in capitals_gdf.iterrows():
            name = row.get("NAME", "Unknown")
            lat = row.geometry.y
            long = row.geometry.x
            writer.writerow([name, lat, long])

        # Output the CSV
        click.echo(output.getvalue().strip())

    except FileNotFoundError as e:
        click.echo(f"Error: {e}", err=True)
        sys.exit(1)
    except Exception as e:
        click.echo(f"Error processing request: {e}", err=True)
        sys.exit(1)


@cli.command("closest-countries")
@click.argument("country")
@click.option("--n", default=5, help="Number of closest countries to return")
def closest_countries_cmd(country, n):
    """Return the n closest countries to the given country."""
    try:
        world_map = fetch_world_map(resolution="low")
        if world_map is None:
            click.echo("Failed to load world map", err=True)
            sys.exit(1)

        country_polygon = get_country_polygon(world_map, country)
        if country_polygon is None or country_polygon.empty:
            click.echo(f"The country '{country}' was not found", err=True)
            sys.exit(1)

        centroid = country_polygon.geometry.iloc[0].centroid
        results = find_multiple_closest_countries(
            world_map, centroid, n_countries=n + 1
        )
        if not results:
            click.echo("No closest countries found", err=True)
            sys.exit(1)

        filtered = [name for name, _ in results if name.lower() != country.lower()]
        for name in filtered[:n]:
            click.echo(name)

    except Exception as e:
        click.echo(f"Error processing request: {e}", err=True)
        sys.exit(1)


if __name__ == "__main__":
>>>>>>> dd952be9
    cli()<|MERGE_RESOLUTION|>--- conflicted
+++ resolved
@@ -1,10 +1,3 @@
-<<<<<<< HEAD
-"""Wrapper for running the packaged CLI."""
-
-from fun_with_maps.cli import cli
-
-if __name__ == "__main__":  # pragma: no cover - thin wrapper
-=======
 #!/usr/bin/env python3
 # flake8: noqa
 """
@@ -128,5 +121,4 @@
 
 
 if __name__ == "__main__":
->>>>>>> dd952be9
     cli()
#!/usr/bin/env python3
"""
GUI Country Selector Widget

This module provides a GUI interface for selecting a country from a list
of available countries in the world map data.
"""

try:
    import tkinter as tk
    from tkinter import messagebox, ttk
except Exception:  # pragma: no cover - optional dependency
<<<<<<< HEAD
    tk = None  # type: ignore
    messagebox = None  # type: ignore
    ttk = None  # type: ignore
=======
    tk = None
    messagebox = None
    ttk = None
>>>>>>> 9dfa0edd
from typing import List, Optional


class CountrySelector:
    """
    A GUI widget for selecting a country from a dropdown list.
    """

    def __init__(self, countries: List[str], title: str = "Select Country"):
        """
        Initialize the country selector.

        Args:
            countries: List of available country names
            title: Window title
        """
        self.countries = countries
        self.selected_country = None
        self.root = None
        self.title = title

    def show_selector(self) -> Optional[str]:
        """
        Show the country selector dialog and return the selected country.

        Returns:
            Selected country name or None if cancelled
        """
        if tk is None:
            return _command_line_country_selector(self.countries)

        self.root = tk.Tk()
        self.root.title(self.title)
        self.root.geometry("400x300")
        self.root.resizable(True, True)

        # Center the window
        self.root.eval("tk::PlaceWindow . center")

        # Create main frame
        main_frame = ttk.Frame(self.root, padding="20")
        main_frame.grid(row=0, column=0, sticky=(tk.W, tk.E, tk.N, tk.S))

        # Configure grid weights
        self.root.columnconfigure(0, weight=1)
        self.root.rowconfigure(0, weight=1)
        main_frame.columnconfigure(1, weight=1)

        # Title label
        title_label = ttk.Label(
            main_frame, text="🌍 Select a Country to Analyze", font=("Arial", 14, "bold")
        )
        title_label.grid(row=0, column=0, columnspan=2, pady=(0, 20))

        # Search label
        search_label = ttk.Label(main_frame, text="Search/Select Country:")
        search_label.grid(row=1, column=0, sticky=tk.W, pady=(0, 5))

        # Create combobox with search functionality
        self.country_var = tk.StringVar()
        self.combobox = ttk.Combobox(
            main_frame,
            textvariable=self.country_var,
            values=self.countries,
            width=40,
            state="normal",
        )
        self.combobox.grid(
            row=2, column=0, columnspan=2, sticky=(tk.W, tk.E), pady=(0, 10)
        )

        # Enable search functionality
        self.combobox.bind("<KeyRelease>", self._on_keyrelease)

        # Info label
        info_label = ttk.Label(
            main_frame,
            text=f"Available countries: {len(self.countries)}",
            font=("Arial", 9),
            foreground="gray",
        )
        info_label.grid(row=3, column=0, columnspan=2, pady=(0, 10))

        # Buttons frame
        button_frame = ttk.Frame(main_frame)
        button_frame.grid(row=4, column=0, columnspan=2, pady=(10, 0))

        # OK button
        ok_button = ttk.Button(
            button_frame,
            text="Analyze Selected Country",
            command=self._on_ok,
            style="Accent.TButton",
        )
        ok_button.pack(side=tk.LEFT, padx=(0, 10))

        # Cancel button
        cancel_button = ttk.Button(button_frame, text="Cancel", command=self._on_cancel)
        cancel_button.pack(side=tk.LEFT)

        # Set default selection if countries available
        if self.countries:
            # Set default to first country or a common one
            default_countries = [
                "United States",
                "Brazil",
                "Argentina",
                "Canada",
                "Australia",
            ]
            for default in default_countries:
                if default in self.countries:
                    self.country_var.set(default)
                    break
            else:
                self.country_var.set(self.countries[0])

        # Bind Enter key to OK
        self.root.bind("<Return>", lambda e: self._on_ok())
        self.root.bind("<Escape>", lambda e: self._on_cancel())

        # Focus on combobox
        self.combobox.focus()

        # Make window modal
        self.root.transient()
        self.root.grab_set()

        # Start the GUI event loop
        self.root.mainloop()

        return self.selected_country

    def _on_keyrelease(self, event):
        """Handle keyrelease event for search functionality."""
        # Get current text
        current_text = self.country_var.get().lower()

        if current_text == "":
            # Show all countries if search is empty
            self.combobox["values"] = self.countries
        else:
            # Filter countries based on current text
            filtered_countries = [
                country for country in self.countries if current_text in country.lower()
            ]
            self.combobox["values"] = filtered_countries

    def _on_ok(self):
        """Handle OK button click."""
        selected = self.country_var.get().strip()

        if not selected:
            messagebox.showwarning("No Selection", "Please select a country.")
            return

        # Validate selection
        if selected not in self.countries:
            # Try to find a close match
            close_matches = [c for c in self.countries if selected.lower() in c.lower()]
            if close_matches:
                # Auto-select the first close match
                selected = close_matches[0]
                self.country_var.set(selected)
            else:
                messagebox.showerror(
                    "Invalid Selection",
                    f"'{selected}' is not a valid country. Please select from the list.",
                )
                return

        self.selected_country = selected
        self.root.destroy()

    def _on_cancel(self):
        """Handle Cancel button click."""
        self.selected_country = None
        self.root.destroy()


def show_country_selector(
    countries: List[str], title: str = "Select Country"
) -> Optional[str]:
    """
    Show a country selector dialog.

    Args:
        countries: List of available country names
        title: Window title

    Returns:
        Selected country name or None if cancelled
    """
    if not countries:
        print("No countries available for selection")
        return None

    try:
        selector = CountrySelector(countries, title)
        return selector.show_selector()
    except Exception as e:
        print(f"Error showing country selector: {e}")
        # Fallback to command line selection
        return _command_line_country_selector(countries)


def _command_line_country_selector(countries: List[str]) -> Optional[str]:
    """
    Fallback command-line country selector.

    Args:
        countries: List of available country names

    Returns:
        Selected country name or None if cancelled
    """
    print("\n🌍 Available Countries:")
    print("=" * 50)

    for i, country in enumerate(countries, 1):
        print(f"{i:3d}. {country}")

    print("\nYou can:")
    print("- Enter a number (1-{})".format(len(countries)))
    print("- Type part of a country name")
    print("- Press Enter to cancel")

    while True:
        try:
            user_input = input("\nSelect country: ").strip()

            if not user_input:
                return None

            # Try to parse as number
            try:
                index = int(user_input) - 1
                if 0 <= index < len(countries):
                    return countries[index]
                else:
                    print(f"Please enter a number between 1 and {len(countries)}")
                    continue
            except ValueError:
                pass

            # Try to match by name
            matches = [c for c in countries if user_input.lower() in c.lower()]

            if len(matches) == 1:
                return matches[0]
            elif len(matches) > 1:
                print(f"\nMultiple matches found ({len(matches)}):")
                for i, match in enumerate(matches[:10], 1):
                    print(f"  {i}. {match}")
                if len(matches) > 10:
                    print(f"  ... and {len(matches) - 10} more")
                print("Please be more specific.")
            else:
                print(f"No countries found matching '{user_input}'")

        except KeyboardInterrupt:
            print("\nSelection cancelled.")
            return None
        except EOFError:
            return None<|MERGE_RESOLUTION|>--- conflicted
+++ resolved
@@ -10,15 +10,9 @@
     import tkinter as tk
     from tkinter import messagebox, ttk
 except Exception:  # pragma: no cover - optional dependency
-<<<<<<< HEAD
     tk = None  # type: ignore
     messagebox = None  # type: ignore
-    ttk = None  # type: ignore
-=======
-    tk = None
-    messagebox = None
-    ttk = None
->>>>>>> 9dfa0edd
+    ttk = None  # type: ignore\
 from typing import List, Optional
 
 
